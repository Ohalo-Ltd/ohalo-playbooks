# Python virtual environment
.env/
.env

# Python cache files
__pycache__/

# Terraform
.terraform/
*terraform.*

# Lambda zip
lambda_function.zip

# Lambda deployment package
package/

# Local MacOS files
.DS_Store

# Lambda output file
output.json
response.json

# venv
.venv

# .gitignore
.env
<<<<<<< HEAD
python/
=======
.pytest_cache/
>>>>>>> a4429ac1
<|MERGE_RESOLUTION|>--- conflicted
+++ resolved
@@ -27,8 +27,5 @@
 
 # .gitignore
 .env
-<<<<<<< HEAD
 python/
-=======
-.pytest_cache/
->>>>>>> a4429ac1
+.pytest_cache/