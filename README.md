--- conflicted
+++ resolved
@@ -24,13 +24,11 @@
 - **[`s3-etl-quarantine`](./s3-etl-quarantine/)**  
   Pulumi-managed guardrail that watches S3 staging zones, classifies files with Data X-Ray, and automatically quarantines risky payloads feeding unstructured ETL pipelines. The [README](./s3-etl-quarantine/README.md) covers prerequisites, deployment, and cleanup steps.
 
-<<<<<<< HEAD
 - **[`databricks-unity-dxr-integration`](./databricks-unity-dxr-integration/)**  
   Databricks Unity Catalog integration that routes files through Data X-Ray's On-Demand Classifier, persists rich metadata in Delta tables, and mirrors classified content into per-label volumes for downstream governance workflows. See the [README](./databricks-unity-dxr-integration/README.md) for architecture and implementation guidance.
-=======
+  
 - **[`file-records-management-in-databricks`](./file-records-management-in-databricks/)**  
   Databricks workflow that lands Data X-Ray `/api/v1/files` payloads in Delta so you can run records-management policies (duplicate remediation, ROT cleanup, retention gaps, etc.) on a consistent daily snapshot.
->>>>>>> eea37c0f
 
 ## Getting Started
 
