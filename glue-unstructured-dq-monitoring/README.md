--- conflicted
+++ resolved
@@ -26,13 +26,6 @@
    ```bash
    aws glue start-crawler --name files-dq-check-files-crawler --region us-east-1
    ```
-<<<<<<< HEAD
-=======
-7. Run the Glue DQ job to score unstructured files and enforce the bundled ruleset:
-   ```bash
-   aws glue start-job-run --job-name $(terraform output -raw glue_job_name) --region us-east-1
-   ```
->>>>>>> 673d8229
 
 ## Default ruleset
 The sample Glue DQ rules identify files that contain highly sensitive labels but are missing required gating labels. Use this as a starting point and adapt the logic to your own label taxonomy.
